--- conflicted
+++ resolved
@@ -1,17 +1,12 @@
 {
   "name": "cookie-session",
   "description": "cookie session middleware",
-<<<<<<< HEAD
   "version": "2.0.0-beta.3",
   "contributors": [
     "Douglas Christopher Wilson <doug@somethingdoug.com>",
     "Jonathan Ong <me@jongleberry.com> (http://jongleberry.com)"
   ],
   "license": "MIT",
-=======
-  "repository": "expressjs/cookie-session",
-  "version": "1.4.0",
->>>>>>> 38f8e6dd
   "keywords": [
     "connect",
     "express",
@@ -20,16 +15,10 @@
   ],
   "repository": "expressjs/cookie-session",
   "dependencies": {
-<<<<<<< HEAD
-    "cookies": "0.7.3",
+    "cookies": "0.8.0",
     "debug": "3.2.6",
     "on-headers": "~1.0.2",
     "safe-buffer": "5.2.0"
-=======
-    "cookies": "0.8.0",
-    "debug": "2.6.9",
-    "on-headers": "~1.0.2"
->>>>>>> 38f8e6dd
   },
   "devDependencies": {
     "connect": "3.7.0",
